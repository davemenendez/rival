--- conflicted
+++ resolved
@@ -3,11 +3,7 @@
 '''
 
 from language import *
-<<<<<<< HEAD
-from typing import TypeConstraints, TySort, FloatTy
-=======
 from typing import TypeConstraints
->>>>>>> 2d9e8650
 from z3util import *
 import config
 import z3, operator, logging
@@ -79,25 +75,18 @@
 
   return bop
 
-def _ty_sort(aty):
-  'Translate a TySort expression to a Z3 Sort'
-
-  if aty.decl().eq(TySort.integer):
-    return z3.BitVecSort(aty.arg(0).as_long())
-
-  if aty.eq(TySort.pointer):
-    return z3.BitVecSort(64)
-
-  if aty.decl().eq(TySort.float):
-    fty = aty.arg(0)
-    if fty.eq(FloatTy.half):
-      return z3.FloatHalf()
-    if fty.eq(FloatTy.single):
-      return z3.Float32()
-    if fty.eq(FloatTy.double):
-      return z3.Float64()
-
-  assert False
+def _ty_sort(ty):
+  'Translate a Type expression to a Z3 Sort'
+
+  if isinstance(ty, IntType):
+    return z3.BitVecSort(ty.width)
+
+  return {
+    PtrType: z3.BitVecSort(64),
+    HalfType: z3.FloatHalf(),
+    SingleType: z3.Float32(),
+    DoubleType: z3.Float64()}[type(ty)]
+    # NOTE: this assumes the global z3 context never changes
 
 class SMTTranslator(Visitor):
   log = logger.getChild('SMTTranslator')
@@ -281,7 +270,7 @@
 
   def FLiteral(self, term):
     ty = self.types[term]
-    assert ty.decl().eq(TySort.float)
+    assert isinstance(ty, FloatType)
 
     return z3.FPVal(term.val, _ty_sort(ty))
 
@@ -520,7 +509,7 @@
   if s.check() != z3.unsat:
     return 'poison', s.model()
   
-  if type_model[src].decl().eq(TySort.float):
+  if isinstance(type_model[src], FloatType):
     expr = sd + sp + [sv != tv, z3.Not(z3.And(z3.fpIsNaN(sv), z3.fpIsNaN(tv)))]
   else:
     expr = sd + sp + [sv != tv]

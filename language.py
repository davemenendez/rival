--- conflicted
+++ resolved
@@ -25,28 +25,25 @@
   def __eq__(self, other):
     return type(other) is IntType and self.width == other.width
 
-<<<<<<< HEAD
+class PtrType(Type):
+  __slots__ = ()
+
+  # for now, assume a single pointer type
+  def __eq__(self, other):
+    return type(self) is type(other)
+
+  def __hash__(self):
+    return hash(PtrType) * 2
+
+  def __repr__(self):
+    return 'PtrType()'
+
 class FloatType(Type):
   def __repr__(self):
     return type(self).__name__ + '()'
 
   def __eq__(self, other):
     return type(other) is type(self)
-=======
-
-class PtrType(Type):
-  __slots__ = ()
-
-  # for now, assume a single pointer type
-  def __eq__(self, other):
-    return type(self) is type(other)
-
-  def __hash__(self):
-    return hash(PtrType) * 2
-
-  def __repr__(self):
-    return 'PtrType()'
->>>>>>> 2d9e8650
 
 class HalfType(FloatType):
   exp = 5
